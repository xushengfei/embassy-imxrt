--- conflicted
+++ resolved
@@ -18,13 +18,8 @@
 pub mod iopctl;
 pub mod pwm;
 pub mod rng;
-<<<<<<< HEAD
 /// Time driver for the iMX RT600 series.
 #[cfg(feature = "time-driver")]
-=======
-#[cfg(feature = "time-driver")]
-/// Timer driver
->>>>>>> 777c4920
 pub mod time_driver;
 pub mod wwdt;
 
